--- conflicted
+++ resolved
@@ -1,11 +1,12 @@
-from typing import Protocol, Optional, Iterable, Sequence, Literal, Any
+from typing import Protocol, Optional, Iterable, Sequence, Literal, Any, List, Tuple, Dict
 from abc import ABC, abstractmethod
-from typing import Optional, TypedDict
 from uuid import UUID
 from collections.abc import Sequence
 from enum import Enum
 import pypika
 from chromadb.types import Segment, Topic, EmbeddingFunction
+from chromadb.api.types import Embeddings, Metadatas, Documents, IDs, Where, WhereDocument
+import numpy.typing as npt
 
 
 class Cursor(Protocol):
@@ -118,23 +119,115 @@
 
 
 class DB(ABC):
-    """Existing DB interface, retained for backwards compatibility"""
-
-    # TODO: get rid of this! Ripe for sql injection attacks.
-    @abstractmethod
-    def raw_sql(self, raw_sql) -> Sequence:
-        """Execute a SQL string and return the results"""
-        pass
-
-    # TODO: get rid of this! Shouldn't be necessary for clients to
-    # worry about explicitly.
+    @abstractmethod
+    def __init__(self):
+        pass
+
+    @abstractmethod
+    def create_collection(
+        self, name: str, metadata: Optional[Dict] = None, get_or_create: bool = False
+    ) -> Sequence:
+        pass
+
+    @abstractmethod
+    def get_collection(self, name: str) -> Sequence:
+        pass
+
+    @abstractmethod
+    def list_collections(self) -> Sequence:
+        pass
+
+    @abstractmethod
+    def update_collection(
+        self, current_name: str, new_name: Optional[str] = None, new_metadata: Optional[Dict] = None
+    ):
+        pass
+
+    @abstractmethod
+    def delete_collection(self, name: str):
+        pass
+
+    @abstractmethod
+    def get_collection_uuid_from_name(self, collection_name: str) -> str:
+        pass
+
+    @abstractmethod
+    def add(
+        self,
+        collection_uuid: str,
+        embeddings: Embeddings,
+        metadatas: Optional[Metadatas],
+        documents: Optional[Documents],
+        ids: List[UUID],
+    ) -> List[UUID]:
+        pass
+
+    @abstractmethod
+    def add_incremental(self, collection_uuid: str, ids: List[UUID], embeddings: Embeddings):
+        pass
+
+    @abstractmethod
+    def get(
+        self,
+        where: Where = {},
+        collection_name: Optional[str] = None,
+        collection_uuid: Optional[str] = None,
+        ids: Optional[IDs] = None,
+        sort: Optional[str] = None,
+        limit: Optional[int] = None,
+        offset: Optional[int] = None,
+        where_document: WhereDocument = {},
+        columns: Optional[List[str]] = None,
+    ) -> Sequence:
+        pass
+
+    @abstractmethod
+    def update(
+        self,
+        collection_uuid: str,
+        ids: IDs,
+        embeddings: Optional[Embeddings] = None,
+        metadatas: Optional[Metadatas] = None,
+        documents: Optional[Documents] = None,
+    ):
+        pass
+
+    @abstractmethod
+    def count(self, collection_name: str):
+        pass
+
+    @abstractmethod
+    def delete(
+        self,
+        where: Where = {},
+        collection_uuid: Optional[str] = None,
+        ids: Optional[IDs] = None,
+        where_document: WhereDocument = {},
+    ) -> List:
+        pass
+
+    @abstractmethod
+    def reset(self):
+        pass
+
+    @abstractmethod
+    def get_nearest_neighbors(
+        self, collection_name, where, embeddings, n_results, where_document
+    ) -> Tuple[List[List[UUID]], npt.NDArray]:
+        pass
+
+    @abstractmethod
+    def get_by_ids(self, uuids, columns=None) -> Sequence:
+        pass
+
+    @abstractmethod
+    def raw_sql(self, raw_sql):
+        pass
+
+    @abstractmethod
+    def create_index(self, collection_uuid: str):
+        pass
+
     @abstractmethod
     def persist(self):
-<<<<<<< HEAD
-        pass
-
-    @abstractmethod
-    def reset(self):
-=======
->>>>>>> 5cef7f9a
         pass