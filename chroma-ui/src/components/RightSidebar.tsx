// @ts-nocheck
import React from 'react';
import { Flex, Text, Box, CloseButton, IconButton, useTheme, Divider, Badge, Spacer, useColorMode, useColorModeValue } from '@chakra-ui/react'
import { GiExpand } from 'react-icons/gi';
import { GrClose } from 'react-icons/gr';

import { Table, Thead, Tbody, Tfoot, Tr, Th, Td, TableCaption, TableContainer } from '@chakra-ui/react'
import { render } from '@testing-library/react'
import PopoverForm from './TagButton'

interface RightSidebarProps {
  selectedPoints: []
  tagSelected: () => void
  clearSelected: any
  serverData: []
}

interface Hash<T> {
  [key: string]: T;
}

const RightSidebar: React.FC<RightSidebarProps> = ({ selectedPoints, tagSelected, clearSelected, serverData }) => {
  const theme = useTheme();
  const bgColor = useColorModeValue("#FFFFFF", '#0c0c0b')
  const bgColorCard = useColorModeValue("#E5E5E5", '#222222')
  const borderColor = useColorModeValue(theme.colors.ch_gray.light, theme.colors.ch_gray.dark)
  const borderColorCards = useColorModeValue(theme.colors.ch_gray.light, theme.colors.ch_gray.dark)

  const deselectButtonOpacity = (selectedPoints.length > 0) ? 0.4 : 0

  return (
    <Flex
      direction="column"
      minWidth={300}
      bg={bgColor}
      borderRight="1px"
      borderLeft="1px"
      borderColor={borderColor}
      maxHeight="100vh"
      overflowX="hidden"
      overflowY="scroll"
      css={{
        '&::-webkit-scrollbar': {
          width: '0px',
        },
      }}
      pt={12}>
      <Flex flex="row" wrap="wrap" width="100%" py={1}>
        <Text fontWeight={600} fontSize={14} lineHeight="2rem" mx={3}>{selectedPoints.length} selected</Text>
        <CloseButton
          size='sm'
          opacity={deselectButtonOpacity}
          _hover={{ opacity: 1 }}
          onClick={() => clearSelected()}
          my={1} />
        <Flex>
          {/* <PopoverForm tagSelected={tagSelected}></PopoverForm> */}
        </Flex>
      </Flex>
<<<<<<< HEAD
      <Divider w="100%" pt={2}/>
      
          {selectedPoints.map(function(point){
            let metadata: Hash<string> = JSON.parse(serverData[point].metadata) //@ts-ignore
            return (
              <Box 
                mt={3}
                bgColor={theme.colors.ch_gray.light} 
                pr={0} 
                borderRadius={5}
                pl={4}
                key={point}
                >
                <Flex flex="row" align="center" justify="space-between" wrap="wrap" width="100%" mb={3}>
                  <Text fontSize='sm' fontWeight={600} fontFamily="mono" width="200px">{point}</Text>
                  <Flex>
                    {/* <IconButton aria-label='Search database' icon={<GiExpand />} variant='ghost'/> */}
                    <IconButton aria-label='Clear' onClick={() => clearSelected([point])} icon={<GrClose />} variant='ghost'  />
                  </Flex>
                  <Spacer />
                  <TableContainer>
                    <Table variant='simple' size="sm" fontFamily="mono">
                      <Tbody>
                      {Object.entries(metadata).map(([key, val]) => {
                        return (
=======
      <Divider w="100%" />
      {selectedPoints.map(function (point) {
        let metadata: Hash<string> = serverData[point][2]
        return (
          <Box
            mt={3}
            pr={4}
            pl={4}
            width="100%"
            key={point}
            borderBottomWidth={1}
            borderColor={borderColorCards}
          >
            <Flex direction="column" flex="row" justify="space-between" wrap="wrap" width="100%" mb={3}>

              <Flex mb={2} direction="row" justify="space-between">
                <Text fontSize='sm' fontWeight={600}>{point}</Text>
                <CloseButton
                  size='sm'
                  opacity={0.4}
                  _hover={{ opacity: 1 }}
                  onClick={() => clearSelected([point])}
                  my={0} />
                {/* <IconButton aria-label='Clear' onClick={() => clearSelected([point])} icon={<GrClose />} variant='ghost'  /> */}
              </Flex>
              <TableContainer>
                <Table variant='unstyled' size="sm">
                  <Tbody>
                    {Object.entries(metadata).map(([key, val]) => {
                      return (
>>>>>>> e3d768c6
                        <Tr>
                          <Td width="50%" p={0} pl={0} fontSize="xs">{key}</Td>
                          <Td p={0} fontSize="xs">{val}</Td>
                        </Tr>
                      )
                    })
                    }
                  </Tbody>
                </Table>
              </TableContainer>
            </Flex >
          </Box >
        )
      })}
      {/*  */}

    </Flex >
  )
}

export default RightSidebar<|MERGE_RESOLUTION|>--- conflicted
+++ resolved
@@ -57,36 +57,9 @@
           {/* <PopoverForm tagSelected={tagSelected}></PopoverForm> */}
         </Flex>
       </Flex>
-<<<<<<< HEAD
-      <Divider w="100%" pt={2}/>
-      
-          {selectedPoints.map(function(point){
-            let metadata: Hash<string> = JSON.parse(serverData[point].metadata) //@ts-ignore
-            return (
-              <Box 
-                mt={3}
-                bgColor={theme.colors.ch_gray.light} 
-                pr={0} 
-                borderRadius={5}
-                pl={4}
-                key={point}
-                >
-                <Flex flex="row" align="center" justify="space-between" wrap="wrap" width="100%" mb={3}>
-                  <Text fontSize='sm' fontWeight={600} fontFamily="mono" width="200px">{point}</Text>
-                  <Flex>
-                    {/* <IconButton aria-label='Search database' icon={<GiExpand />} variant='ghost'/> */}
-                    <IconButton aria-label='Clear' onClick={() => clearSelected([point])} icon={<GrClose />} variant='ghost'  />
-                  </Flex>
-                  <Spacer />
-                  <TableContainer>
-                    <Table variant='simple' size="sm" fontFamily="mono">
-                      <Tbody>
-                      {Object.entries(metadata).map(([key, val]) => {
-                        return (
-=======
       <Divider w="100%" />
       {selectedPoints.map(function (point) {
-        let metadata: Hash<string> = serverData[point][2]
+        let metadata: Hash<string> = JSON.parse(serverData[point].metadata)
         return (
           <Box
             mt={3}
@@ -114,7 +87,6 @@
                   <Tbody>
                     {Object.entries(metadata).map(([key, val]) => {
                       return (
->>>>>>> e3d768c6
                         <Tr>
                           <Td width="50%" p={0} pl={0} fontSize="xs">{key}</Td>
                           <Td p={0} fontSize="xs">{val}</Td>
